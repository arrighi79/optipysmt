--- conflicted
+++ resolved
@@ -345,9 +345,6 @@
     def walk_bv_srem(self, formula, args, **kwargs):
         return self._btor.Srem(args[0], args[1])
 
-<<<<<<< HEAD
-    def walk_bv_ashr(self, formula, args, **kwargs):
-=======
     def walk_bv_ashr (self, formula, args, **kwargs):
         # LHS width must be a power of 2
         # Since this is an Arithmetic Shift, we need to Sign-Extend LHS
@@ -355,7 +352,6 @@
         lhs, rhs = self._extend_bv_pow2(args[0], signed=True), args[1]
         lhs_w, rhs_w = lhs.width, rhs.width
 
->>>>>>> ccc3139a
         # Boolector requires that witdh(rhs) = log2(width(lhs))
         target_w = int(ceil(log(lhs_w, 2)))
         if rhs_w == target_w:
@@ -366,25 +362,19 @@
             max_big = self._btor.Const(max_value, rhs_w)
             cond = self._btor.Ulte(rhs, max_big)
             max_small = self._btor.Const(max_value, target_w)
-<<<<<<< HEAD
-            rescaled = self._btor.Slice(args[1], target_w-1, 0)
-            return self._btor.Sra(args[0], self._btor.Cond(cond,
-                                                           rescaled,
-                                                           max_small))
-    def walk_array_store(self, formula, args, **kwargs):
-        return self._btor.Write(args[0], args[1], args[2])
-
-    def walk_array_select(self, formula, args, **kwargs):
-        return self._btor.Read(args[0], args[1])
-
-    def walk_array_value(self, formula, args, **kwargs):
-        raise ConvertExpressionError("btor does not support constant arrays")
-=======
             rescaled = self._btor.Slice(rhs, target_w-1, 0)
             return self._btor.Sra(lhs, self._btor.Cond(cond,
                                                        rescaled,
                                                        max_small))
->>>>>>> ccc3139a
+
+    def walk_array_store(self, formula, args, **kwargs):
+        return self._btor.Write(args[0], args[1], args[2])
+
+    def walk_array_select(self, formula, args, **kwargs):
+        return self._btor.Read(args[0], args[1])
+
+    def walk_array_value(self, formula, args, **kwargs):
+        raise ConvertExpressionError("btor does not support constant arrays")
 
     def _type_to_btor(self, tp):
         if tp.is_bool_type():
