--- conflicted
+++ resolved
@@ -92,11 +92,7 @@
         n = self.mgr.And(self.x, self.y)
         self.assertIsNotNone(n)
         self.assertTrue(n.is_and())
-<<<<<<< HEAD
-        self.assertEqual(n.get_dependencies(), set([self.x, self.y]))
-=======
-        self.assertEquals(n.get_free_variables(), set([self.x, self.y]))
->>>>>>> ed088aad
+        self.assertEqual(n.get_free_variables(), set([self.x, self.y]))
 
         m = self.mgr.And([self.x, self.y])
         self.assertEqual(m, n, "And(1,2) != And([1,2]")
@@ -116,11 +112,7 @@
         n = self.mgr.Or(self.x, self.y)
         self.assertIsNotNone(n)
         self.assertTrue(n.is_or())
-<<<<<<< HEAD
-        self.assertEqual(n.get_dependencies(), set([self.x, self.y]))
-=======
-        self.assertEquals(n.get_free_variables(), set([self.x, self.y]))
->>>>>>> ed088aad
+        self.assertEqual(n.get_free_variables(), set([self.x, self.y]))
 
         m = self.mgr.Or([self.x, self.y])
         self.assertEqual(m, n, "Or(1,2) != Or([1,2]")
@@ -142,11 +134,7 @@
         self.assertIsNotNone(n)
 
         self.assertTrue(n.is_not())
-<<<<<<< HEAD
-        self.assertEqual(n.get_dependencies(), set([self.x]))
-=======
-        self.assertEquals(n.get_free_variables(), set([self.x]))
->>>>>>> ed088aad
+        self.assertEqual(n.get_free_variables(), set([self.x]))
 
         sons = n.get_sons()
         self.assertIn(self.x, sons)
@@ -157,11 +145,7 @@
         self.assertIsNotNone(n)
 
         self.assertTrue(n.is_implies())
-<<<<<<< HEAD
-        self.assertEqual(n.get_dependencies(), set([self.x, self.y]))
-=======
-        self.assertEquals(n.get_free_variables(), set([self.x, self.y]))
->>>>>>> ed088aad
+        self.assertEqual(n.get_free_variables(), set([self.x, self.y]))
 
         sons = n.get_sons()
         self.assertEqual(self.x, sons[0])
@@ -173,11 +157,7 @@
         self.assertIsNotNone(n)
 
         self.assertTrue(n.is_iff())
-<<<<<<< HEAD
-        self.assertEqual(n.get_dependencies(), set([self.x, self.y]))
-=======
-        self.assertEquals(n.get_free_variables(), set([self.x, self.y]))
->>>>>>> ed088aad
+        self.assertEqual(n.get_free_variables(), set([self.x, self.y]))
 
         sons = n.get_sons()
         self.assertIn(self.x, sons)
@@ -237,11 +217,7 @@
         self.assertIsNotNone(n)
 
         self.assertTrue(n.is_minus())
-<<<<<<< HEAD
-        self.assertEqual(n.get_dependencies(), set([self.p, self.q]))
-=======
-        self.assertEquals(n.get_free_variables(), set([self.p, self.q]))
->>>>>>> ed088aad
+        self.assertEqual(n.get_free_variables(), set([self.p, self.q]))
 
         with self.assertRaises(TypeError):
             n = self.mgr.Minus(self.r, self.q)
@@ -265,11 +241,7 @@
         n = self.mgr.Times(self.r, self.s)
         self.assertIsNotNone(n)
         self.assertTrue(n.is_times())
-<<<<<<< HEAD
-        self.assertEqual(n.get_dependencies(), set([self.r, self.s]))
-=======
-        self.assertEquals(n.get_free_variables(), set([self.r, self.s]))
->>>>>>> ed088aad
+        self.assertEqual(n.get_free_variables(), set([self.r, self.s]))
 
         n = self.mgr.Times(self.iconst, self.q)
         self.assertIsNotNone(n)
@@ -310,11 +282,7 @@
         self.assertIsNotNone(n)
 
         self.assertTrue(n.is_equals())
-<<<<<<< HEAD
-        self.assertEqual(n.get_dependencies(), set([self.p, self.q]))
-=======
-        self.assertEquals(n.get_free_variables(), set([self.p, self.q]))
->>>>>>> ed088aad
+        self.assertEqual(n.get_free_variables(), set([self.p, self.q]))
 
         with self.assertRaises(TypeError):
             n = self.mgr.Equals(self.p, self.r)
@@ -369,11 +337,7 @@
         self.assertIsNotNone(n)
 
         self.assertTrue(n.is_le())
-<<<<<<< HEAD
-        self.assertEqual(n.get_dependencies(), set([self.r, self.s]))
-=======
-        self.assertEquals(n.get_free_variables(), set([self.r, self.s]))
->>>>>>> ed088aad
+        self.assertEqual(n.get_free_variables(), set([self.r, self.s]))
 
         sons = n.get_sons()
         self.assertIn(self.r, sons)
@@ -400,11 +364,7 @@
         self.assertIsNotNone(n)
 
         self.assertTrue(n.is_lt())
-<<<<<<< HEAD
-        self.assertEqual(n.get_dependencies(), set([self.r, self.s]))
-=======
-        self.assertEquals(n.get_free_variables(), set([self.r, self.s]))
->>>>>>> ed088aad
+        self.assertEqual(n.get_free_variables(), set([self.r, self.s]))
 
         sons = n.get_sons()
         self.assertIn(self.r, sons)
@@ -427,11 +387,7 @@
         self.assertIsNotNone(n)
 
         self.assertTrue(n.is_ite())
-<<<<<<< HEAD
-        self.assertEqual(n.get_dependencies(), set([self.x, self.p, self.q]))
-=======
-        self.assertEquals(n.get_free_variables(), set([self.x, self.p, self.q]))
->>>>>>> ed088aad
+        self.assertEqual(n.get_free_variables(), set([self.x, self.p, self.q]))
 
         with self.assertRaises(TypeError):
             self.mgr.Ite(self.x, self.p, self.r)
@@ -447,11 +403,7 @@
         self.assertEqual(len(sons), 2)
 
         self.assertTrue(n.is_function_application())
-<<<<<<< HEAD
-        self.assertEqual(n.get_dependencies(), set([self.f, self.r, self.s]))
-=======
-        self.assertEquals(n.get_free_variables(), set([self.f, self.r, self.s]))
->>>>>>> ed088aad
+        self.assertEqual(n.get_free_variables(), set([self.f, self.r, self.s]))
 
 
     def test_constant(self):
@@ -512,11 +464,7 @@
         self.assertEqual(n1, n2, "Constructed Plus expression do not match")
 
         self.assertTrue(n1.is_plus())
-<<<<<<< HEAD
-        self.assertEqual(set([self.r, self.s]), n1.get_dependencies())
-=======
-        self.assertEquals(set([self.r, self.s]), n1.get_free_variables())
->>>>>>> ed088aad
+        self.assertEqual(set([self.r, self.s]), n1.get_free_variables())
 
         one = self.mgr.Plus([self.p])
         self.assertEqual(one, self.p)
@@ -665,11 +613,7 @@
         self.assertEqual(f1, f2)
 
         self.assertTrue(f1.is_toreal())
-<<<<<<< HEAD
-        self.assertEqual(set([self.p]), f1.get_dependencies())
-=======
-        self.assertEquals(set([self.p]), f1.get_free_variables())
->>>>>>> ed088aad
+        self.assertEqual(set([self.p]), f1.get_free_variables())
 
         f3 = self.mgr.Equals(self.iconst, self.p)
         with self.assertRaises(TypeError):
