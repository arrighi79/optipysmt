# Copyright 2014 Andrea Micheli and Marco Gario
#
# Licensed under the Apache License, Version 2.0 (the "License");
# you may not use this file except in compliance with the License.
# You may obtain a copy of the License at
#
#     http://www.apache.org/licenses/LICENSE-2.0
#
# Unless required by applicable law or agreed to in writing, software
# distributed under the License is distributed on an "AS IS" BASIS,
# WITHOUT WARRANTIES OR CONDITIONS OF ANY KIND, either express or implied.
# See the License for the specific language governing permissions and
# limitations under the License.

from six.moves import input

import os
import argparse
import sys

from collections import namedtuple

from pysmt.cmd.installers import MSatInstaller, Z3Installer, PicoSATInstaller
from pysmt.cmd.installers import CVC4Installer, YicesInstaller, BtorInstaller
from pysmt.cmd.installers import CuddInstaller

from pysmt.environment import get_env
from pysmt import git_version

# Build a list of installers, one for each solver
Installer = namedtuple("Installer", ["InstallerClass", "version", "extra_params"])
<<<<<<< HEAD
INSTALLERS = [Installer(MSatInstaller,    "5.3.9", {}),
              Installer(Z3Installer,      "4.4.1", {"osx": "10.11"}),
=======
INSTALLERS = [Installer(MSatInstaller,    "5.3.13", {}),
              Installer(Z3Installer,      "4.4.1", {}),
>>>>>>> f2f32eb7
              Installer(CVC4Installer,    "1.5-prerelease", {"git_version" : "c15ff43597b41ea457befecb1b0e2402e28cb523"}),
              Installer(YicesInstaller,   "2.4.2", {"yicespy_version": "22b94419522ba772a1cc1e72dbe84e01b8adc16d"}),
              Installer(BtorInstaller,    "2.2.0", {"lingeling_version": "bal"}),
              Installer(PicoSATInstaller, "960", {}),
              Installer(CuddInstaller,    "2.0.3", {"git_version" : "75fe055c2a736a3ac3e971c1ade108b815edc96c"})]


def get_requested_solvers():
    """Parses the PYSMT_SOLVER env variable to extract requirements to fulfill"""

    requested_solvers_str = os.environ.get("PYSMT_SOLVER")
    requested_solvers = []
    if requested_solvers_str is not None:
        keys = requested_solvers_str.split(",")
        requested_solvers = [x.lower().strip() for x in keys]
        if "all" in requested_solvers:
            requested_solvers = [x.InstallerClass.SOLVER for x in INSTALLERS]
    return requested_solvers


def check_installed(required_solvers, install_dir, bindings_dir, mirror_link):
    """Checks which solvers are visible to pySMT."""

    global_solvers_status = []
    print("Installed Solvers:")
    for i in INSTALLERS:
        installer_ = i.InstallerClass(install_dir=install_dir,
                                      bindings_dir=bindings_dir,
                                      solver_version=i.version,
                                      mirror_link=mirror_link,
                                      **i.extra_params)
        solver = installer_.SOLVER
        version = installer_.get_installed_version()
        is_installed = (version is not None)
        global_solvers_status.append((solver, is_installed, version))
        del installer_

    # Check which solvers are accessible from the Factory
    pypath_solvers = get_env().factory.all_solvers()
    for solver in required_solvers:
        if solver not in pypath_solvers:
            raise Exception("Was expecting to find %s installed" % solver)

    #
    # Output information
    #
    for (solver, is_installed, version) in global_solvers_status:
        msg = "  %s%s " % (solver.ljust(10), is_installed)
        msg += ("(%s)" % version).ljust(20)
        if solver not in pypath_solvers:
            msg += "Not in Python's path!"
        print(msg)
    print("")


    print("Solvers: %s" % ", ".join(name for name in pypath_solvers))
    qes = get_env().factory.all_quantifier_eliminators()
    print("Quantifier Eliminators: %s" % ", ".join(name for name in qes))

    ucs = get_env().factory.all_unsat_core_solvers()
    print("UNSAT-Cores: %s" % ", ".join(name for name in ucs))

    interps = get_env().factory.all_interpolators()
    print("Interpolators: %s" % ", ".join(name for name in interps))



def parse_options():
    parser = argparse.ArgumentParser(description='Install SMT Solvers.\n\n'
                                     'This script installs the solvers specified'
                                     ' on the command line or in the environment'
                                     ' variable PYSMT_SOLVER if not already '
                                     'instaled on the system.')
    parser.add_argument('--version', action='version',
                        version='%(prog)s {version}'.format(version=git_version()))

    for i in INSTALLERS:
        name = i.InstallerClass.SOLVER
        parser.add_argument('--%s' % name, dest=name, action='store_true',
                            default=False, help='Install %s' % name)

    parser.add_argument('--all', dest='all_solvers', action='store_true',
                        default=False,
                        help='Install all the solvers')

    parser.add_argument('--force', dest='force_redo', action='store_true',
                        default=False,
                        help='Forcedly rebuild the solvers even if already found')

    parser.add_argument('--check', dest='check', action='store_true',
                        default=False,
                        help='Checks the installation of the solvers')

    parser.add_argument('--env', dest='env', action='store_true',
                        default=False,
                        help='Prints a bash export command to extend the PYTHONPATH')

    parser.add_argument('--confirm-agreement', dest='skip_intro',
                        action='store_true', default=False,
                        help='Confirm that you agree with the licenses of the\
                        solvers and skip the interactive question')

    parser.add_argument('--install-path', dest='install_path',
                        type=str, default="~/.smt_solvers",
                        help='The folder to use for the installation')

    py_bindings = "~/.smt_solvers/python-bindings-%d.%d" % sys.version_info[0:2]
    parser.add_argument('--bindings-path', dest='bindings_path',
                        type=str, default=py_bindings,
                        help='The folder to use for the bindings')

    options = parser.parse_args()
    return options


################################################################################
# Main functions

def print_welcome():
    msg = """\
This script allows you to install the solvers supported by pySMT.

By executing this script, you confirm that you have read and agreed
with the licenses of each solver.

Notice: the installation process might require building tools
        (e.g., make and gcc).
"""
    print(msg)
    res = input("Continue? [Y]es/[N]o: ").lower()

    if res != "y":
        exit(-1)


def main():
    options = parse_options()

    # Address of a mirror website containing packages to avoid continuous
    # downloads from original websites in CI
    mirror_url = os.environ.get('PYSMT_INSTALL_MIRROR')
    if mirror_url is not None:
        mirror_url += "/{archive_name}"

    # This should work on any platform
    install_dir= os.path.expanduser(options.install_path)
    if not os.path.exists(install_dir):
        os.mkdir(install_dir)

    # This should work on any platform
    bindings_dir= os.path.expanduser(options.bindings_path)
    if not os.path.exists(bindings_dir):
        os.mkdir(bindings_dir)

    solvers_to_install = []
    all_solvers = options.all_solvers
    for i in INSTALLERS:
        name = i.InstallerClass.SOLVER
        if all_solvers or getattr(options, name):
            solvers_to_install.append(i)

    # Env variable controlling the solvers to be installed or checked
    requested_solvers = get_requested_solvers()
    if len(solvers_to_install) != 0 and len(requested_solvers) != 0:
        print("Warning: Solvers specified on the command line, "
              "ignoring env variable 'PYSMT_SOLVER'")
    if len(solvers_to_install) == 0:
        # No solver requested from cmd-line, checking ENV
        for i in INSTALLERS:
            name = i.InstallerClass.SOLVER
            if name in requested_solvers:
                solvers_to_install.append(i)

    if options.check:
        check_installed([x.InstallerClass.SOLVER for x in solvers_to_install],
                        install_dir=install_dir,
                        bindings_dir=bindings_dir,
                        mirror_link=mirror_url)
        exit(0)

    elif options.env:
        bindings_dir= os.path.expanduser(options.bindings_path)
        print("export PYTHONPATH=\""+ bindings_dir + ":${PYTHONPATH}\"")

    else:
        if len(solvers_to_install) == 0:
            print("Nothing to do.\nTry with '%s --help'" % sys.argv[0])
            exit(0)

        # Do the actual install
        if not options.skip_intro:
            print_welcome()

        for i in solvers_to_install:
            installer = i.InstallerClass(install_dir=install_dir,
                                         bindings_dir=bindings_dir,
                                         solver_version=i.version,
                                         mirror_link=mirror_url,
                                         **i.extra_params)
            installer.install(force_redo=options.force_redo)


if __name__ == "__main__":
    main()<|MERGE_RESOLUTION|>--- conflicted
+++ resolved
@@ -29,13 +29,8 @@
 
 # Build a list of installers, one for each solver
 Installer = namedtuple("Installer", ["InstallerClass", "version", "extra_params"])
-<<<<<<< HEAD
-INSTALLERS = [Installer(MSatInstaller,    "5.3.9", {}),
+INSTALLERS = [Installer(MSatInstaller,    "5.3.13", {}),
               Installer(Z3Installer,      "4.4.1", {"osx": "10.11"}),
-=======
-INSTALLERS = [Installer(MSatInstaller,    "5.3.13", {}),
-              Installer(Z3Installer,      "4.4.1", {}),
->>>>>>> f2f32eb7
               Installer(CVC4Installer,    "1.5-prerelease", {"git_version" : "c15ff43597b41ea457befecb1b0e2402e28cb523"}),
               Installer(YicesInstaller,   "2.4.2", {"yicespy_version": "22b94419522ba772a1cc1e72dbe84e01b8adc16d"}),
               Installer(BtorInstaller,    "2.2.0", {"lingeling_version": "bal"}),
