--- conflicted
+++ resolved
@@ -41,12 +41,8 @@
 
 DEFAULT_SOLVER_PREFERENCE_LIST = ['msat', 'z3', 'cvc4', 'yices', 'btor',
                                   'picosat', 'bdd']
-<<<<<<< HEAD
 DEFAULT_QELIM_PREFERENCE_LIST = ['z3', 'msat_fm', 'msat_lw', 'bdd',
                                  'shannon', 'selfsub']
-=======
-DEFAULT_QELIM_PREFERENCE_LIST = ['z3', 'msat_lw', 'msat_fm', 'bdd', 'shannon']
->>>>>>> a86c684b
 DEFAULT_INTERPOLATION_PREFERENCE_LIST = ['msat', 'z3']
 DEFAULT_LOGIC = QF_UFLIRA
 DEFAULT_QE_LOGIC = LRA
